--- conflicted
+++ resolved
@@ -46,15 +46,12 @@
             raise RuntimeError('Could not know which fields to load for each modality')
         return self._exec.field_by_modality
 
-<<<<<<< HEAD
-=======
     @property
     def position_by_modality(self):
         if not getattr(self._exec, 'position_by_modality', None):
             raise RuntimeError('Could not know which position of the ndarray to load to each modality')
         return self._exec.position_by_modality
 
->>>>>>> 13ab9202
     def _apply_all(
             self,
             docs: Iterable['jina_pb2.Document'],
@@ -70,19 +67,6 @@
         content_by_modality = [[]] * num_modalities  # array of num_rows equal to num_docs and num_columns equal to num_modalities
         valid_docs = []
         for doc in docs:
-<<<<<<< HEAD
-            data_by_modality = defaultdict(list)
-
-            for chunk in doc.chunks:
-                # Group chunks which has the same modality
-                # TODO: How should the driver know what does it need to extract per modality?
-                data_by_modality[chunk.modality].append(_extract_doc_content(chunk, self.field_by_modality[chunk.modality]))
-            data.append(data_by_modality)
-
-        for doc, modality_dict in zip(docs, data):
-            ret = self.exec_fn(modality_dict)
-            doc.embedding.CopyFrom(array2pb(ret))
-=======
             doc_content = [None] * num_modalities
             valid = True
             for chunk in doc.chunks:
@@ -106,5 +90,4 @@
                     f'mismatched {len(valid_docs)} docs from level {docs[0].granularity} '
                     f'and a {embeds.shape} shape embedding, the first dimension must be the same')
             for doc, embedding in zip(valid_docs, embeds):
-                doc.embedding.CopyFrom(array2pb(embedding))
->>>>>>> 13ab9202
+                doc.embedding.CopyFrom(array2pb(embedding))