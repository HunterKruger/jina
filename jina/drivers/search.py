--- conflicted
+++ resolved
@@ -15,21 +15,12 @@
     """Drivers inherited from this Driver will bind :meth:`craft` by default """
 
     def __init__(
-<<<<<<< HEAD
             self,
             executor: str = None,
             method: str = 'query',
-            traversal_paths: List[str] = ['r', 'c'],
+            traversal_paths: Tuple[str] = ('r', 'c'),
             *args,
             **kwargs
-=======
-        self,
-        executor: str = None,
-        method: str = 'query',
-        traversal_paths: Tuple[str] = ('r', 'c'),
-        *args,
-        **kwargs
->>>>>>> 0bbdb2b5
     ):
         super().__init__(
             executor,
