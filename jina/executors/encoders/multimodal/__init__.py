--- conflicted
+++ resolved
@@ -3,11 +3,7 @@
 
 
 import numpy as np
-<<<<<<< HEAD
-from typing import Dict, Any
-=======
 from typing import Dict
->>>>>>> 13ab9202
 from jina.executors.decorators import batching, as_ndarray
 from ... import BaseExecutor
 
@@ -20,10 +16,7 @@
 
     def __init__(self,
                  field_by_modality: Dict[str, str] = {},
-<<<<<<< HEAD
-=======
                  position_by_modality: Dict[str, str] = {},
->>>>>>> 13ab9202
                  *args,
                  **kwargs):
         """
@@ -32,12 +25,6 @@
         """
         super().__init__(*args, **kwargs)
         self.field_by_modality = field_by_modality
-<<<<<<< HEAD
-
-    @batching
-    @as_ndarray
-    def encode(self, data: Dict[str, Any], *args, **kwargs) -> 'np.ndarray':
-=======
         self.position_by_modality = position_by_modality
 
     # @batching
@@ -47,5 +34,4 @@
         :param: data: M arguments of shape `B x (D)` numpy ``ndarray``, `B` is the size of the batch, `M` is the number of modalities
         :return: a `B x D` numpy ``ndarray``
         """
->>>>>>> 13ab9202
         raise NotImplementedError